// Copyright 2013 Square, Inc.
package retrofit.http;

import com.google.gson.Gson;
import java.io.ByteArrayOutputStream;
import java.io.IOException;
import java.lang.reflect.Method;
import java.util.ArrayList;
import java.util.Arrays;
import java.util.Iterator;
import java.util.List;
<<<<<<< HEAD
=======
import java.util.Set;
>>>>>>> 941ae858
import org.junit.Test;
import retrofit.http.client.Header;
import retrofit.http.client.Request;
import retrofit.http.mime.MimeHelper;
import retrofit.http.mime.MultipartTypedOutput;
import retrofit.http.mime.TypedOutput;
import retrofit.http.mime.TypedString;

import static org.fest.assertions.api.Assertions.assertThat;
import static retrofit.http.RestMethodInfo.NO_BODY;
import static retrofit.http.RestMethodInfo.RequestType;

public class RequestBuilderTest {
  @Test public void normalGet() throws Exception {
    Request request = new Helper() //
        .setMethod("GET") //
        .setUrl("http://example.com") //
        .setPath("/foo/bar/") //
        .build();
    assertThat(request.getMethod()).isEqualTo("GET");
    assertThat(request.getHeaders()).isEmpty();
    assertThat(request.getUrl()).isEqualTo("http://example.com/foo/bar/");
    assertThat(request.getBody()).isNull();
  }

  @Test public void getWithPathParam() throws Exception {
    Request request = new Helper() //
        .setMethod("GET") //
        .setUrl("http://example.com") //
        .setPath("/foo/bar/{ping}/") //
        .addPathParam("ping", "pong") //
        .build();
    assertThat(request.getMethod()).isEqualTo("GET");
    assertThat(request.getHeaders()).isEmpty();
    assertThat(request.getUrl()).isEqualTo("http://example.com/foo/bar/pong/");
    assertThat(request.getBody()).isNull();
  }

  @Test public void getWithQueryParam() throws Exception {
    Request request = new Helper() //
        .setMethod("GET") //
        .setUrl("http://example.com") //
        .setPath("/foo/bar/") //
        .addQueryParam("ping", "pong") //
        .build();
    assertThat(request.getMethod()).isEqualTo("GET");
    assertThat(request.getHeaders()).isEmpty();
    assertThat(request.getUrl()).isEqualTo("http://example.com/foo/bar/?ping=pong");
    assertThat(request.getBody()).isNull();
  }

  @Test public void getWithQueryUrlAndParam() throws Exception {
    Request request = new Helper() //
        .setMethod("GET") //
        .setUrl("http://example.com") //
        .setPath("/foo/bar/") //
        .setQuery("?hi=mom") //
        .addQueryParam("ping", "pong") //
        .build();
    assertThat(request.getMethod()).isEqualTo("GET");
    assertThat(request.getHeaders()).isEmpty();
    assertThat(request.getUrl()).isEqualTo("http://example.com/foo/bar/?hi=mom&ping=pong");
    assertThat(request.getBody()).isNull();
  }

  @Test public void getWithPathAndQueryParam() throws Exception {
    Request request = new Helper() //
        .setMethod("GET") //
        .setUrl("http://example.com") //
        .setPath("/foo/bar/{ping}/") //
        .addPathParam("ping", "pong") //
        .addQueryParam("kit", "kat") //
        .addQueryParam("riff", "raff") //
        .build();
    assertThat(request.getMethod()).isEqualTo("GET");
    assertThat(request.getHeaders()).isEmpty();
    assertThat(request.getUrl()).isEqualTo("http://example.com/foo/bar/pong/?kit=kat&riff=raff");
    assertThat(request.getBody()).isNull();
  }

  @Test public void getWithPathAndQueryQuestionMarkParam() throws Exception {
    Request request = new Helper() //
        .setMethod("GET") //
        .setUrl("http://example.com") //
        .setPath("/foo/bar/{ping}/") //
        .addPathParam("ping", "pong?") //
        .addQueryParam("kit", "kat?") //
        .build();
    assertThat(request.getMethod()).isEqualTo("GET");
    assertThat(request.getHeaders()).isEmpty();
    assertThat(request.getUrl()).isEqualTo("http://example.com/foo/bar/pong%3F/?kit=kat%3F");
    assertThat(request.getBody()).isNull();
  }

  @Test public void getWithPathAndQueryAmpersandParam() throws Exception {
    Request request = new Helper() //
        .setMethod("GET") //
        .setUrl("http://example.com") //
        .setPath("/foo/bar/{ping}/") //
        .addPathParam("ping", "pong&") //
        .addQueryParam("kit", "kat&") //
        .build();
    assertThat(request.getMethod()).isEqualTo("GET");
    assertThat(request.getHeaders()).isEmpty();
    assertThat(request.getUrl()).isEqualTo("http://example.com/foo/bar/pong%26/?kit=kat%26");
    assertThat(request.getBody()).isNull();
  }

  @Test public void getWithPathAndQueryHashParam() throws Exception {
    Request request = new Helper() //
        .setMethod("GET") //
        .setUrl("http://example.com") //
        .setPath("/foo/bar/{ping}/") //
        .addPathParam("ping", "pong#") //
        .addQueryParam("kit", "kat#") //
        .build();
    assertThat(request.getMethod()).isEqualTo("GET");
    assertThat(request.getHeaders()).isEmpty();
    assertThat(request.getUrl()).isEqualTo("http://example.com/foo/bar/pong%23/?kit=kat%23");
    assertThat(request.getBody()).isNull();
  }

  @Test public void normalPost() throws Exception {
    Request request = new Helper() //
        .setMethod("POST") //
        .setHasBody() //
        .setUrl("http://example.com") //
        .setPath("/foo/bar/") //
        .build();
    assertThat(request.getMethod()).isEqualTo("POST");
    assertThat(request.getHeaders()).isEmpty();
    assertThat(request.getUrl()).isEqualTo("http://example.com/foo/bar/");
    assertThat(request.getBody()).isNull();
  }

  @Test public void normalPostWithPathParam() throws Exception {
    Request request = new Helper() //
        .setMethod("POST") //
        .setHasBody() //
        .setUrl("http://example.com") //
        .setPath("/foo/bar/{ping}/") //
        .addPathParam("ping", "pong") //
        .build();
    assertThat(request.getMethod()).isEqualTo("POST");
    assertThat(request.getHeaders()).isEmpty();
    assertThat(request.getUrl()).isEqualTo("http://example.com/foo/bar/pong/");
    assertThat(request.getBody()).isNull();
  }

  @Test public void singleEntity() throws Exception {
    Request request = new Helper() //
        .setMethod("POST") //
        .setHasBody() //
        .setUrl("http://example.com") //
        .setPath("/foo/bar/") //
        .setBody(Arrays.asList("quick", "brown", "fox")) //
        .build();
    assertThat(request.getMethod()).isEqualTo("POST");
    assertThat(request.getHeaders()).isEmpty();
    assertThat(request.getUrl()).isEqualTo("http://example.com/foo/bar/");
    assertTypedBytes(request.getBody(), "[\"quick\",\"brown\",\"fox\"]");
  }

  @Test public void singleEntityWithPathParams() throws Exception {
    Request request = new Helper() //
        .setMethod("POST") //
        .setHasBody() //
        .setUrl("http://example.com") //
        .setPath("/foo/bar/{ping}/{kit}/") //
        .addPathParam("ping", "pong") //
        .setBody(Arrays.asList("quick", "brown", "fox")) //
        .addPathParam("kit", "kat") //
        .build();
    assertThat(request.getMethod()).isEqualTo("POST");
    assertThat(request.getHeaders()).isEmpty();
    assertThat(request.getUrl()).isEqualTo("http://example.com/foo/bar/pong/kat/");
    assertTypedBytes(request.getBody(), "[\"quick\",\"brown\",\"fox\"]");
  }

  @Test public void simpleMultipart() throws Exception {
    Request request = new Helper() //
        .setMethod("POST") //
        .setHasBody() //
        .setUrl("http://example.com") //
        .setPath("/foo/bar/") //
        .setMultipart() //
        .addPart("ping", "pong") //
        .addPart("kit", new TypedString("kat")) //
        .build();
    assertThat(request.getMethod()).isEqualTo("POST");
    assertThat(request.getHeaders()).isEmpty();
    assertThat(request.getUrl()).isEqualTo("http://example.com/foo/bar/");

    MultipartTypedOutput body = (MultipartTypedOutput) request.getBody();
    List<byte[]> bodyParts = MimeHelper.getParts(body);
    assertThat(bodyParts).hasSize(2);

    Iterator<byte[]> iterator = bodyParts.iterator();

    String one = new String(iterator.next(), "UTF-8");
    assertThat(one).contains("ping").contains("pong");

    String two = new String(iterator.next(), "UTF-8");
    assertThat(two).contains("kit").contains("kat");
  }

  @Test public void simpleFormEncoded() throws Exception {
    Request request = new Helper() //
        .setMethod("POST") //
        .setHasBody() //
        .setUrl("http://example.com") //
        .setPath("/foo") //
        .setFormEncoded() //
        .addPair("foo", "bar") //
        .addPair("ping", "pong") //
        .build();
    assertTypedBytes(request.getBody(), "foo=bar&ping=pong");
  }

  @Test public void simpleHeaders() throws Exception {
    Request request = new Helper() //
        .setMethod("GET") //
        .setUrl("http://example.com") //
        .setPath("/foo/bar/") //
        .addHeader("ping", "pong") //
        .addHeader("kit", "kat") //
        .build();
    assertThat(request.getMethod()).isEqualTo("GET");
    assertThat(request.getHeaders()) //
        .containsExactly(new HeaderPair("ping", "pong"), new HeaderPair("kit", "kat"));
    assertThat(request.getUrl()).isEqualTo("http://example.com/foo/bar/");
    assertThat(request.getBody()).isNull();
  }

  @Test public void methodHeader() throws Exception {
    Request request = new Helper() //
        .setMethod("GET") //
        .setUrl("http://example.com") //
        .setPath("/foo/bar/") //
        .addHeader("ping", "pong") //
        .addMethodHeader("kit", "kat") //
        .build();
    assertThat(request.getMethod()).isEqualTo("GET");
    assertThat(request.getHeaders()) //
        .containsExactly(new HeaderPair("ping", "pong"), new HeaderPair("kit", "kat"));
    assertThat(request.getUrl()).isEqualTo("http://example.com/foo/bar/");
    assertThat(request.getBody()).isNull();
  }

  @Test public void headerParam() throws Exception {
    Request request = new Helper() //
        .setMethod("GET") //
        .setUrl("http://example.com") //
        .setPath("/foo/bar/") //
        .addHeader("ping", "pong") //
        .addHeaderParam("kit", "kat") //
        .build();
    assertThat(request.getMethod()).isEqualTo("GET");
    assertThat(request.getHeaders()) //
        .containsExactly(new HeaderPair("ping", "pong"), new HeaderPair("kit", "kat"));
    assertThat(request.getUrl()).isEqualTo("http://example.com/foo/bar/");
    assertThat(request.getBody()).isNull();
  }

  @Test public void nullHeaderParamRemovesHeader() throws Exception {
    Request request = new Helper() //
        .setMethod("GET") //
        .setUrl("http://example.com") //
        .setPath("/foo/bar/") //
        .addHeader("ping", "pong") //
        .addHeaderParam("ping", null) //
        .build();
    assertThat(request.getMethod()).isEqualTo("GET");
    assertThat(request.getHeaders()).isEmpty();
    assertThat(request.getUrl()).isEqualTo("http://example.com/foo/bar/");
    assertThat(request.getBody()).isNull();
  }

  //RFC 2616: Field names are case-insensitive
  @Test public void nullHeaderParamRemovesHeaderCaseInsensitive() throws Exception {
    Request request = new Helper() //
        .setMethod("GET") //
        .setUrl("http://example.com") //
        .setPath("/foo/bar/") //
        .addHeader("ping", "pong") //
        .addHeaderParam("Ping", null) //
        .build();
    assertThat(request.getMethod()).isEqualTo("GET");
    assertThat(request.getHeaders()).isEmpty();
    assertThat(request.getUrl()).isEqualTo("http://example.com/foo/bar/");
    assertThat(request.getBody()).isNull();
  }

  @Test public void nullHeaderParamRemovesMethodHeader() throws Exception {
    Request request = new Helper() //
        .setMethod("GET") //
        .setUrl("http://example.com") //
        .setPath("/foo/bar/") //
        .addHeader("ping", "pong") //
        .addMethodHeader("kit", "kat") //
        .addHeaderParam("kit", null) //
        .build();
    assertThat(request.getMethod()).isEqualTo("GET");
    assertThat(request.getHeaders()) //
        .containsExactly(new HeaderPair("ping", "pong"));
    assertThat(request.getUrl()).isEqualTo("http://example.com/foo/bar/");
    assertThat(request.getBody()).isNull();
  }

  @Test public void noDuplicateSlashes() throws Exception {
    Request request = new Helper() //
        .setMethod("GET") //
        .setUrl("http://example.com/") //
        .setPath("/foo/bar/") //
        .build();
    assertThat(request.getUrl()).isEqualTo("http://example.com/foo/bar/");
  }

  private static void assertTypedBytes(TypedOutput bytes, String expected) throws IOException {
    assertThat(bytes).isNotNull();
    ByteArrayOutputStream baos = new ByteArrayOutputStream();
    bytes.writeTo(baos);
    assertThat(new String(baos.toByteArray(), "UTF-8")).isEqualTo(expected);
  }

  private static class Helper {
    private static final Converter GSON = new GsonConverter(new Gson());

    private RequestType requestType = RequestType.SIMPLE;
    private String method;
    private boolean hasBody = false;
    private boolean hasQueryParams = false;
    private String path;
<<<<<<< HEAD
    private String query;
    private final List<String> pathParams = new ArrayList<String>();
    private final List<String> queryParams = new ArrayList<String>();
    private final List<String> pairParams = new ArrayList<String>();
    private final List<String> partParams = new ArrayList<String>();
    private final List<Object> args = new ArrayList<Object>();
    private final List<Header> headers = new ArrayList<Header>();
    private int bodyIndex = NO_BODY;
=======
    private Set<String> pathParams;
    private final List<QueryParam> queryParams = new ArrayList<QueryParam>();
    private final List<String> headerParams = new ArrayList<String>();
    private final List<String> namedParams = new ArrayList<String>();
    private final List<Object> args = new ArrayList<Object>();
    private final List<HeaderPair> headers = new ArrayList<HeaderPair>();
    private final List<HeaderPair> methodHeaders = new ArrayList<HeaderPair>();
    private int singleEntityArgumentIndex = NO_SINGLE_ENTITY;
>>>>>>> 941ae858
    private String url;

    Helper setMethod(String method) {
      this.method = method;
      return this;
    }

    Helper setHasBody() {
      hasBody = true;
      return this;
    }

    Helper setUrl(String url) {
      this.url = url;
      return this;
    }

    Helper setPath(String path) {
      this.path = path;
      return this;
    }

    Helper setQuery(String query) {
      this.query = query;
      hasQueryParams = true;
      return this;
    }

    private void addParam(String path, String query, String pair, String part, Object value) {
      pathParams.add(path);
      queryParams.add(query);
      pairParams.add(pair);
      partParams.add(part);
      args.add(value);
    }

    Helper addPathParam(String name, Object value) {
      addParam(name, null, null, null, value);
      return this;
    }

<<<<<<< HEAD
    Helper addQueryParam(String name, String value) {
      addParam(null, name, null, null, value);
      hasQueryParams = true;
      return this;
    }

    Helper addPair(String name, String value) {
      addParam(null, null, name, null, value);
      return this;
    }

    Helper addPart(String name, Object value) {
      addParam(null, null, null, name, value);
      return this;
    }

    Helper setBody(Object value) {
      addParam(null, null, null, null, value);
      bodyIndex = args.size() - 1;
=======
    Helper addHeaderParam(String name, Object value) {
      if (name == null) {
        throw new IllegalArgumentException("Name can not be null.");
      }
      headerParams.add(name);
      args.add(value);
      return this;
    }

    Helper addSingleEntityParam(Object value) {
      if (singleEntityArgumentIndex != NO_SINGLE_ENTITY) {
        throw new IllegalStateException("Single entity param already added.");
      }
      // Relying on the fact that this is already less one.
      singleEntityArgumentIndex = namedParams.size();
      namedParams.add(null);
      args.add(value);
>>>>>>> 941ae858
      return this;
    }

    Helper addHeader(String name, String value) {
      headers.add(new HeaderPair(name, value));
      return this;
    }

    Helper addMethodHeader(String name, String value) {
      methodHeaders.add(new HeaderPair(name, value));
      return this;
    }

    Helper setMultipart() {
      requestType = RequestType.MULTIPART;
      return this;
    }

    Helper setFormEncoded() {
      requestType = RequestType.FORM_ENCODED;
      return this;
    }

    Request build() throws Exception {
      if (method == null) {
        throw new IllegalStateException("Method must be set.");
      }
      if (path == null) {
        throw new IllegalStateException("Path must be set.");
      }

      Method method = getClass().getDeclaredMethod("dummySync");

      RestMethodInfo methodInfo = new RestMethodInfo(method);
<<<<<<< HEAD
      methodInfo.requestMethod = this.method;
      methodInfo.requestHasBody = hasBody;
      methodInfo.requestType = requestType;
      methodInfo.requestUrl = path;
      methodInfo.requestUrlParamNames = RestMethodInfo.parsePathParameters(path);
      methodInfo.requestQuery = query;
      methodInfo.hasQueryParams = hasQueryParams;
      methodInfo.requestUrlParam = pathParams.toArray(new String[pathParams.size()]);
      methodInfo.requestQueryName = queryParams.toArray(new String[queryParams.size()]);
      methodInfo.requestFormPair = pairParams.toArray(new String[pairParams.size()]);
      methodInfo.requestMultipartPart = partParams.toArray(new String[partParams.size()]);
      methodInfo.bodyIndex = bodyIndex;
=======
      methodInfo.restMethod = restMethod;
      methodInfo.path = path;
      methodInfo.pathParams = pathParams;
      methodInfo.pathQueryParams = queryParams.toArray(new QueryParam[queryParams.size()]);
      methodInfo.headers = methodHeaders;
      methodInfo.headerParams = headerParams.toArray(new String[headerParams.size()]);
      methodInfo.namedParams = namedParams.toArray(new String[namedParams.size()]);
      methodInfo.singleEntityArgumentIndex = singleEntityArgumentIndex;
      methodInfo.isMultipart = isMultipart;
>>>>>>> 941ae858
      methodInfo.loaded = true;

      return new RequestBuilder(GSON) //
          .apiUrl(url)
          .headers(headers)
          .args(args.toArray(new Object[args.size()]))
          .methodInfo(methodInfo)
          .build();
    }

    @SuppressWarnings("UnusedDeclaration") // Accessed via reflection.
    private Object dummySync() {
      return null;
    }
  }
}<|MERGE_RESOLUTION|>--- conflicted
+++ resolved
@@ -9,10 +9,6 @@
 import java.util.Arrays;
 import java.util.Iterator;
 import java.util.List;
-<<<<<<< HEAD
-=======
-import java.util.Set;
->>>>>>> 941ae858
 import org.junit.Test;
 import retrofit.http.client.Header;
 import retrofit.http.client.Request;
@@ -242,7 +238,7 @@
         .build();
     assertThat(request.getMethod()).isEqualTo("GET");
     assertThat(request.getHeaders()) //
-        .containsExactly(new HeaderPair("ping", "pong"), new HeaderPair("kit", "kat"));
+        .containsExactly(new Header("ping", "pong"), new Header("kit", "kat"));
     assertThat(request.getUrl()).isEqualTo("http://example.com/foo/bar/");
     assertThat(request.getBody()).isNull();
   }
@@ -253,11 +249,11 @@
         .setUrl("http://example.com") //
         .setPath("/foo/bar/") //
         .addHeader("ping", "pong") //
-        .addMethodHeader("kit", "kat") //
+        .addHeaderParam("kit", "kat") //
         .build();
     assertThat(request.getMethod()).isEqualTo("GET");
     assertThat(request.getHeaders()) //
-        .containsExactly(new HeaderPair("ping", "pong"), new HeaderPair("kit", "kat"));
+        .containsExactly(new Header("ping", "pong"), new Header("kit", "kat"));
     assertThat(request.getUrl()).isEqualTo("http://example.com/foo/bar/");
     assertThat(request.getBody()).isNull();
   }
@@ -272,7 +268,7 @@
         .build();
     assertThat(request.getMethod()).isEqualTo("GET");
     assertThat(request.getHeaders()) //
-        .containsExactly(new HeaderPair("ping", "pong"), new HeaderPair("kit", "kat"));
+        .containsExactly(new Header("ping", "pong"), new Header("kit", "kat"));
     assertThat(request.getUrl()).isEqualTo("http://example.com/foo/bar/");
     assertThat(request.getBody()).isNull();
   }
@@ -312,12 +308,12 @@
         .setUrl("http://example.com") //
         .setPath("/foo/bar/") //
         .addHeader("ping", "pong") //
-        .addMethodHeader("kit", "kat") //
+        .addHeaderParam("kit", "kat") //
         .addHeaderParam("kit", null) //
         .build();
     assertThat(request.getMethod()).isEqualTo("GET");
     assertThat(request.getHeaders()) //
-        .containsExactly(new HeaderPair("ping", "pong"));
+        .containsExactly(new Header("ping", "pong"));
     assertThat(request.getUrl()).isEqualTo("http://example.com/foo/bar/");
     assertThat(request.getBody()).isNull();
   }
@@ -346,25 +342,15 @@
     private boolean hasBody = false;
     private boolean hasQueryParams = false;
     private String path;
-<<<<<<< HEAD
     private String query;
     private final List<String> pathParams = new ArrayList<String>();
     private final List<String> queryParams = new ArrayList<String>();
     private final List<String> pairParams = new ArrayList<String>();
     private final List<String> partParams = new ArrayList<String>();
+    private final List<String> headerParams = new ArrayList<String>();
     private final List<Object> args = new ArrayList<Object>();
     private final List<Header> headers = new ArrayList<Header>();
     private int bodyIndex = NO_BODY;
-=======
-    private Set<String> pathParams;
-    private final List<QueryParam> queryParams = new ArrayList<QueryParam>();
-    private final List<String> headerParams = new ArrayList<String>();
-    private final List<String> namedParams = new ArrayList<String>();
-    private final List<Object> args = new ArrayList<Object>();
-    private final List<HeaderPair> headers = new ArrayList<HeaderPair>();
-    private final List<HeaderPair> methodHeaders = new ArrayList<HeaderPair>();
-    private int singleEntityArgumentIndex = NO_SINGLE_ENTITY;
->>>>>>> 941ae858
     private String url;
 
     Helper setMethod(String method) {
@@ -393,68 +379,50 @@
       return this;
     }
 
-    private void addParam(String path, String query, String pair, String part, Object value) {
+    private void addParam(String path, String query, String pair, String part, String header,
+        Object value) {
       pathParams.add(path);
       queryParams.add(query);
       pairParams.add(pair);
       partParams.add(part);
+      headerParams.add(header);
       args.add(value);
     }
 
     Helper addPathParam(String name, Object value) {
-      addParam(name, null, null, null, value);
-      return this;
-    }
-
-<<<<<<< HEAD
+      addParam(name, null, null, null, null, value);
+      return this;
+    }
+
     Helper addQueryParam(String name, String value) {
-      addParam(null, name, null, null, value);
+      addParam(null, name, null, null, null, value);
       hasQueryParams = true;
       return this;
     }
 
     Helper addPair(String name, String value) {
-      addParam(null, null, name, null, value);
+      addParam(null, null, name, null, null, value);
       return this;
     }
 
     Helper addPart(String name, Object value) {
-      addParam(null, null, null, name, value);
+      addParam(null, null, null, name, null, value);
       return this;
     }
 
     Helper setBody(Object value) {
-      addParam(null, null, null, null, value);
+      addParam(null, null, null, null, null, value);
       bodyIndex = args.size() - 1;
-=======
+      return this;
+    }
+
     Helper addHeaderParam(String name, Object value) {
-      if (name == null) {
-        throw new IllegalArgumentException("Name can not be null.");
-      }
-      headerParams.add(name);
-      args.add(value);
-      return this;
-    }
-
-    Helper addSingleEntityParam(Object value) {
-      if (singleEntityArgumentIndex != NO_SINGLE_ENTITY) {
-        throw new IllegalStateException("Single entity param already added.");
-      }
-      // Relying on the fact that this is already less one.
-      singleEntityArgumentIndex = namedParams.size();
-      namedParams.add(null);
-      args.add(value);
->>>>>>> 941ae858
+      addParam(null, null, null, null, name, value);
       return this;
     }
 
     Helper addHeader(String name, String value) {
-      headers.add(new HeaderPair(name, value));
-      return this;
-    }
-
-    Helper addMethodHeader(String name, String value) {
-      methodHeaders.add(new HeaderPair(name, value));
+      headers.add(new Header(name, value));
       return this;
     }
 
@@ -479,7 +447,6 @@
       Method method = getClass().getDeclaredMethod("dummySync");
 
       RestMethodInfo methodInfo = new RestMethodInfo(method);
-<<<<<<< HEAD
       methodInfo.requestMethod = this.method;
       methodInfo.requestHasBody = hasBody;
       methodInfo.requestType = requestType;
@@ -491,18 +458,8 @@
       methodInfo.requestQueryName = queryParams.toArray(new String[queryParams.size()]);
       methodInfo.requestFormPair = pairParams.toArray(new String[pairParams.size()]);
       methodInfo.requestMultipartPart = partParams.toArray(new String[partParams.size()]);
+      methodInfo.requestParamHeader = headerParams.toArray(new String[headerParams.size()]);
       methodInfo.bodyIndex = bodyIndex;
-=======
-      methodInfo.restMethod = restMethod;
-      methodInfo.path = path;
-      methodInfo.pathParams = pathParams;
-      methodInfo.pathQueryParams = queryParams.toArray(new QueryParam[queryParams.size()]);
-      methodInfo.headers = methodHeaders;
-      methodInfo.headerParams = headerParams.toArray(new String[headerParams.size()]);
-      methodInfo.namedParams = namedParams.toArray(new String[namedParams.size()]);
-      methodInfo.singleEntityArgumentIndex = singleEntityArgumentIndex;
-      methodInfo.isMultipart = isMultipart;
->>>>>>> 941ae858
       methodInfo.loaded = true;
 
       return new RequestBuilder(GSON) //
